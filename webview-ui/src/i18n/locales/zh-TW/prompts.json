{
	"title": "提示詞",
	"done": "完成",
	"modes": {
		"title": "模式",
		"createNewMode": "建立新模式",
		"editModesConfig": "編輯模式設定",
		"editGlobalModes": "編輯全域模式",
<<<<<<< HEAD
		"editProjectModes": "編輯專案模式 (.kilocodemodes)",
		"createModeHelpText": "點選 + 建立新的自訂模式，或者在聊天中直接請 Kilo Code 為您建立！"
=======
		"editProjectModes": "編輯專案模式 (.roomodes)",
		"createModeHelpText": "點選 + 建立新的自訂模式，或者在聊天中直接請 Roo 為您建立！",
		"selectMode": "搜尋模式"
>>>>>>> 2caf974e
	},
	"apiConfiguration": {
		"title": "API 設定",
		"select": "選擇要用於此模式的 API 設定"
	},
	"tools": {
		"title": "可用工具",
		"builtInModesText": "內建模式的工具無法修改",
		"editTools": "編輯工具",
		"doneEditing": "完成編輯",
		"allowedFiles": "允許的檔案：",
		"toolNames": {
			"read": "讀取檔案",
			"edit": "編輯檔案",
			"browser": "使用瀏覽器",
			"command": "執行命令",
			"mcp": "使用 MCP"
		},
		"noTools": "無"
	},
	"roleDefinition": {
		"title": "角色定義",
		"resetToDefault": "重設為預設值",
		"description": "定義此模式下 Kilo Code 的專業知識和個性。此描述會形塑 Kilo Code 如何展現自己並處理工作。"
	},
	"customInstructions": {
		"title": "模式專屬自訂指令（選用）",
		"resetToDefault": "重設為預設值",
		"description": "為 {{modeName}} 模式新增專屬的行為指南。",
		"loadFromFile": "{{mode}} 模式的自訂指令也可以從工作區的 <span>.kilocode/rules/</span> 資料夾載入（.kilocoderules-{{slug}} 已棄用並將很快停止運作）。"
	},
	"globalCustomInstructions": {
		"title": "所有模式的自訂指令",
		"description": "這些指令適用於所有模式。它們提供了一組基本行為，可以透過下方的模式專屬自訂指令來強化。\n如果您希望 Kilo Code 使用與編輯器顯示語言 ({{language}}) 不同的語言來思考和對話，您可以在這裡指定。",
		"loadFromFile": "指令也可以從工作區的 <span>.kilocode/rules/</span> 資料夾載入（.kilocoderules 已棄用並將很快停止運作）。"
	},
	"systemPrompt": {
		"preview": "預覽系統提示詞",
		"copy": "複製系統提示詞到剪貼簿",
		"title": "系統提示詞（{{modeName}} 模式）"
	},
	"supportPrompts": {
		"title": "輔助提示詞",
		"resetPrompt": "將 {{promptType}} 提示詞重設為預設值",
		"prompt": "提示詞",
		"enhance": {
			"apiConfiguration": "API 設定",
			"apiConfigDescription": "您可以選擇一個固定的 API 設定用於增強提示詞，或使用目前選擇的設定",
			"useCurrentConfig": "使用目前選擇的 API 設定",
			"testPromptPlaceholder": "輸入提示詞以測試增強效果",
			"previewButton": "預覽提示詞增強"
		},
		"types": {
			"ENHANCE": {
				"label": "增強提示詞",
				"description": "使用提示詞增強功能取得針對您輸入的客製化建議或改進。這確保 Kilo Code 能理解您的意圖並提供最佳的回應。可透過聊天中的 ✨ 圖示使用。"
			},
			"EXPLAIN": {
				"label": "解釋程式碼",
				"description": "取得程式碼片段、函式或整個檔案的詳細解釋。有助於理解複雜程式碼或學習新模式。可在程式碼操作（編輯器中的燈泡圖示）和編輯器右鍵選單中使用。"
			},
			"FIX": {
				"label": "修復問題",
				"description": "協助識別和解決錯誤、程式臭蟲或程式碼品質問題。提供逐步修復問題的指引。可在程式碼操作（編輯器中的燈泡圖示）和編輯器右鍵選單中使用。"
			},
			"IMPROVE": {
				"label": "改進程式碼",
				"description": "在維持功能的同時，提供程式碼最佳化、最佳實踐和架構改進的建議。可在程式碼操作（編輯器中的燈泡圖示）和編輯器右鍵選單中使用。"
			},
			"ADD_TO_CONTEXT": {
				"label": "新增至上下文",
				"description": "為目前工作或對話新增上下文。用於提供額外資訊或說明。可在程式碼操作（編輯器中的燈泡圖示）和編輯器右鍵選單中使用。"
			},
			"TERMINAL_ADD_TO_CONTEXT": {
				"label": "新增終端機內容至上下文",
				"description": "將終端機輸出新增至目前工作或對話。用於提供命令輸出或記錄。可在終端機右鍵選單中使用。"
			},
			"TERMINAL_FIX": {
				"label": "修復終端機命令",
				"description": "協助修復失敗或需要改進的終端機命令。可在終端機右鍵選單中使用。"
			},
			"TERMINAL_EXPLAIN": {
				"label": "說明終端機命令",
				"description": "取得終端機命令及其輸出的詳細說明。可在終端機內容選單（選取終端機內容後按右鍵）使用。"
			},
			"NEW_TASK": {
				"label": "開始新工作",
				"description": "開始一個新的工作。可在命令選擇區使用。"
			}
		}
	},
	"advancedSystemPrompt": {
		"title": "進階：覆寫系統提示詞",
		"description": "您可以透過在工作區建立檔案 <span>.kilocode/system-prompt-{{slug}}</span> 來完全替換此模式的系統提示詞（角色定義和自訂指令除外）。這是一個非常進階的功能，會繞過內建的安全措施和一致性檢查（尤其是與工具使用相關的檢查），請謹慎使用！"
	},
	"createModeDialog": {
		"title": "建立新模式",
		"close": "關閉",
		"name": {
			"label": "名稱",
			"placeholder": "輸入模式名稱"
		},
		"slug": {
			"label": "識別符號",
			"description": "識別符號用於 URL 和檔案名稱。應使用小寫字母，且只能包含字母、數字和連字號。"
		},
		"saveLocation": {
			"label": "儲存位置",
			"description": "選擇儲存此模式的位置。專案特定模式優先於全域模式。",
			"global": {
				"label": "全域",
				"description": "在所有工作區可用"
			},
			"project": {
				"label": "專案特定 (.kilocodemodes)",
				"description": "僅在此工作區可用，優先於全域模式"
			}
		},
		"roleDefinition": {
			"label": "角色定義",
			"description": "定義此模式下 Kilo Code 的專業知識和個性。"
		},
		"tools": {
			"label": "可用工具",
			"description": "選擇此模式可使用的工具。"
		},
		"customInstructions": {
			"label": "自訂指令（選用）",
			"description": "為此模式新增特定的行為指南。"
		},
		"buttons": {
			"cancel": "取消",
			"create": "建立模式"
		},
		"deleteMode": "刪除模式"
	},
	"allFiles": "所有檔案"
}<|MERGE_RESOLUTION|>--- conflicted
+++ resolved
@@ -6,14 +6,9 @@
 		"createNewMode": "建立新模式",
 		"editModesConfig": "編輯模式設定",
 		"editGlobalModes": "編輯全域模式",
-<<<<<<< HEAD
 		"editProjectModes": "編輯專案模式 (.kilocodemodes)",
-		"createModeHelpText": "點選 + 建立新的自訂模式，或者在聊天中直接請 Kilo Code 為您建立！"
-=======
-		"editProjectModes": "編輯專案模式 (.roomodes)",
-		"createModeHelpText": "點選 + 建立新的自訂模式，或者在聊天中直接請 Roo 為您建立！",
+		"createModeHelpText": "點選 + 建立新的自訂模式，或者在聊天中直接請 Kilo Code 為您建立！",
 		"selectMode": "搜尋模式"
->>>>>>> 2caf974e
 	},
 	"apiConfiguration": {
 		"title": "API 設定",

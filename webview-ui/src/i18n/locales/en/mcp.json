{
	"title": "MCP Servers",
	"done": "Done",
<<<<<<< HEAD
	"description": "The <0>Model Context Protocol</0> enables communication with locally running MCP servers that provide additional tools and resources to extend Kilo Code's capabilities. You can use <1>community-made servers</1> or ask Kilo Code to create new tools specific to your workflow (e.g., \"add a tool that gets the latest npm docs\").",
	"enableToggle": {
		"title": "Enable MCP Servers",
		"description": "When enabled, Kilo Code will be able to interact with MCP servers for advanced functionality. If you're not using MCP, you can disable this to reduce Kilo Code's token usage."
	},
	"enableServerCreation": {
		"title": "Enable MCP Server Creation",
		"description": "When enabled, Kilo Code can help you create new MCP servers via commands like \"add a new tool to...\". If you don't need to create MCP servers you can disable this to reduce Kilo Code's token usage."
=======
	"description": "Enable the Model Context Protocol (MCP) to let Roo Code use extra tools and services from external servers. This expands what Roo can do for you. <0>Learn More</0>",
	"enableToggle": {
		"title": "Enable MCP Servers",
		"description": "Turn this ON to let Roo use tools from connected MCP servers. This gives Roo more capabilities. If you don't plan to use these extra tools, turn it OFF to help reduce API token costs."
	},
	"enableServerCreation": {
		"title": "Enable MCP Server Creation",
		"description": "Enable this to have Roo help you build <1>new</1> custom MCP servers. <0>Learn about server creation</0>",
		"hint": "Hint: To reduce API token costs, disable this setting when you are not actively asking Roo to create a new MCP server."
>>>>>>> d2e15c16
	},
	"editGlobalMCP": "Edit Global MCP",
	"editProjectMCP": "Edit Project MCP",
	"learnMoreEditingSettings": "Learn more about editing MCP settings files",
	"tool": {
		"alwaysAllow": "Always allow",
		"parameters": "Parameters",
		"noDescription": "No description"
	},
	"tabs": {
		"tools": "Tools",
		"resources": "Resources",
		"errors": "Errors"
	},
	"emptyState": {
		"noTools": "No tools found",
		"noResources": "No resources found",
		"noLogs": "No logs found",
		"noErrors": "No errors found"
	},
	"networkTimeout": {
		"label": "Network Timeout",
		"description": "Maximum time to wait for server responses",
		"options": {
			"15seconds": "15 seconds",
			"30seconds": "30 seconds",
			"1minute": "1 minute",
			"5minutes": "5 minutes",
			"10minutes": "10 minutes",
			"15minutes": "15 minutes",
			"30minutes": "30 minutes",
			"60minutes": "60 minutes"
		}
	},
	"deleteDialog": {
		"title": "Delete MCP Server",
		"description": "Are you sure you want to delete the MCP server \"{{serverName}}\"? This action cannot be undone.",
		"cancel": "Cancel",
		"delete": "Delete"
	},
	"serverStatus": {
		"retrying": "Retrying...",
		"retryConnection": "Retry Connection"
	}
}<|MERGE_RESOLUTION|>--- conflicted
+++ resolved
@@ -1,26 +1,15 @@
 {
 	"title": "MCP Servers",
 	"done": "Done",
-<<<<<<< HEAD
-	"description": "The <0>Model Context Protocol</0> enables communication with locally running MCP servers that provide additional tools and resources to extend Kilo Code's capabilities. You can use <1>community-made servers</1> or ask Kilo Code to create new tools specific to your workflow (e.g., \"add a tool that gets the latest npm docs\").",
+	"description": "Enable the Model Context Protocol (MCP) to let Kilo Code use extra tools and services from external servers. This expands what Kilo Code can do for you. <0>Learn More</0>",
 	"enableToggle": {
 		"title": "Enable MCP Servers",
-		"description": "When enabled, Kilo Code will be able to interact with MCP servers for advanced functionality. If you're not using MCP, you can disable this to reduce Kilo Code's token usage."
+		"description": "Turn this ON to let Kilo Code use tools from connected MCP servers. This gives Kilo Code more capabilities. If you don't plan to use these extra tools, turn it OFF to help reduce API token costs."
 	},
 	"enableServerCreation": {
 		"title": "Enable MCP Server Creation",
-		"description": "When enabled, Kilo Code can help you create new MCP servers via commands like \"add a new tool to...\". If you don't need to create MCP servers you can disable this to reduce Kilo Code's token usage."
-=======
-	"description": "Enable the Model Context Protocol (MCP) to let Roo Code use extra tools and services from external servers. This expands what Roo can do for you. <0>Learn More</0>",
-	"enableToggle": {
-		"title": "Enable MCP Servers",
-		"description": "Turn this ON to let Roo use tools from connected MCP servers. This gives Roo more capabilities. If you don't plan to use these extra tools, turn it OFF to help reduce API token costs."
-	},
-	"enableServerCreation": {
-		"title": "Enable MCP Server Creation",
-		"description": "Enable this to have Roo help you build <1>new</1> custom MCP servers. <0>Learn about server creation</0>",
-		"hint": "Hint: To reduce API token costs, disable this setting when you are not actively asking Roo to create a new MCP server."
->>>>>>> d2e15c16
+		"description": "Enable this to have Kilo Code help you build <1>new</1> custom MCP servers. <0>Learn about server creation</0>",
+		"hint": "Hint: To reduce API token costs, disable this setting when you are not actively asking Kilo Code to create a new MCP server."
 	},
 	"editGlobalMCP": "Edit Global MCP",
 	"editProjectMCP": "Edit Project MCP",

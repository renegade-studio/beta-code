--- conflicted
+++ resolved
@@ -271,10 +271,6 @@
 		"countdownDisplay": "{{count}}秒"
 	},
 	"announcement": {
-<<<<<<< HEAD
-		"title": "🎉 Kilo Code {{version}} 已发布",
-		"description": "Kilo Code {{version}} 带来强大的新功能和重大改进，提升您的开发工作流程。",
-=======
 		"title": "🎉 Roo Code {{version}} 已发布",
 		"stealthModel": {
 			"feature": "<bold>限时免费隐形模型</bold> - 一个在代理编程方面表现出色的超快推理模型，拥有 262k 上下文窗口，通过 Roo Code Cloud 提供。",
@@ -283,7 +279,6 @@
 			"selectModel": "在<br/><settingsLink>设置</settingsLink>中从 Roo Code Cloud 提供商选择 <code>roo/sonic</code> 开始使用"
 		},
 		"description": "Roo Code {{version}} 带来强大的新功能和重大改进，提升您的开发工作流程。",
->>>>>>> 81cba186
 		"whatsNew": "新特性",
 		"feature1": "<bold>消息队列</bold>: 在 Roo 工作时将多个消息排队，让你可以不间断地继续规划工作流程。",
 		"feature2": "<bold>自定义斜杠命令</bold>: 创建个性化斜杠命令，快速访问常用提示词和工作流程，具备完整的 UI 管理功能。",

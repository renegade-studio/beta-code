--- conflicted
+++ resolved
@@ -271,10 +271,6 @@
 		"countdownDisplay": "{{count}}s"
 	},
 	"announcement": {
-<<<<<<< HEAD
-		"title": "🎉 Rilasciato Kilo Code {{version}}",
-		"description": "Kilo Code {{version}} porta nuove potenti funzionalità e miglioramenti significativi per potenziare il tuo flusso di lavoro di sviluppo.",
-=======
 		"title": "🎉 Rilasciato Roo Code {{version}}",
 		"stealthModel": {
 			"feature": "<bold>Modello stealth GRATUITO per tempo limitato</bold> - Un modello di ragionamento velocissimo che eccelle nella programmazione agentica con una finestra di contesto di 262k, disponibile tramite Roo Code Cloud.",
@@ -283,7 +279,6 @@
 			"selectModel": "Seleziona <code>roo/sonic</code> dal provider Roo Code Cloud in<br/><settingsLink>Impostazioni</settingsLink> per iniziare"
 		},
 		"description": "Roo Code {{version}} porta nuove potenti funzionalità e miglioramenti significativi per potenziare il tuo flusso di lavoro di sviluppo.",
->>>>>>> 81cba186
 		"whatsNew": "Novità",
 		"feature1": "<bold>Coda Messaggi</bold>: Metti in coda più messaggi mentre Roo sta lavorando, permettendoti di continuare a pianificare il tuo flusso di lavoro senza interruzioni.",
 		"feature2": "<bold>Comandi Slash Personalizzati</bold>: Crea comandi slash personalizzati per accesso rapido a prompt e flussi di lavoro utilizzati frequentemente, con gestione completa dell'interfaccia utente.",

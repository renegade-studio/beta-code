--- conflicted
+++ resolved
@@ -301,16 +301,10 @@
 		}
 	},
 	"codebaseSearch": {
-<<<<<<< HEAD
 		"wantsToSearch": "Kilo Code vuole cercare nella base di codice <code>{{query}}</code>:",
 		"wantsToSearchWithPath": "Kilo Code vuole cercare nella base di codice <code>{{query}}</code> in <code>{{path}}</code>:",
-		"didSearch": "Trovato {{count}} risultato/i per <code>{{query}}</code>:"
-=======
-		"wantsToSearch": "Roo vuole cercare nella base di codice <code>{{query}}</code>:",
-		"wantsToSearchWithPath": "Roo vuole cercare nella base di codice <code>{{query}}</code> in <code>{{path}}</code>:",
 		"didSearch": "Trovato {{count}} risultato/i per <code>{{query}}</code>:",
 		"resultTooltip": "Punteggio di somiglianza: {{score}} (clicca per aprire il file)"
->>>>>>> ed536a98
 	},
 	"read-batch": {
 		"approve": {

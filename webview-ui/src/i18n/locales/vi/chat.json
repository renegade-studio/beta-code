--- conflicted
+++ resolved
@@ -271,10 +271,6 @@
 		"countdownDisplay": "{{count}}s"
 	},
 	"announcement": {
-<<<<<<< HEAD
-		"title": "🎉 Kilo Code {{version}} Đã phát hành",
-		"description": "Kilo Code {{version}} mang đến các tính năng mạnh mẽ mới và cải tiến đáng kể để nâng cao quy trình phát triển của bạn.",
-=======
 		"title": "🎉 Roo Code {{version}} Đã phát hành",
 		"stealthModel": {
 			"feature": "<bold>Mô hình stealth MIỄN PHÍ có thời hạn</bold> - Một mô hình lý luận cực nhanh xuất sắc trong lập trình agentic với cửa sổ ngữ cảnh 262k, có sẵn qua Roo Code Cloud.",
@@ -283,7 +279,6 @@
 			"selectModel": "Chọn <code>roo/sonic</code> từ nhà cung cấp Roo Code Cloud trong<br/><settingsLink>Cài đặt</settingsLink> để bắt đầu"
 		},
 		"description": "Roo Code {{version}} mang đến các tính năng mạnh mẽ mới và cải tiến đáng kể để nâng cao quy trình phát triển của bạn.",
->>>>>>> 81cba186
 		"whatsNew": "Có gì mới",
 		"feature1": "<bold>Hàng đợi Tin nhắn</bold>: Xếp hàng nhiều tin nhắn trong khi Roo đang làm việc, cho phép bạn tiếp tục lập kế hoạch quy trình làm việc mà không bị gián đoạn.",
 		"feature2": "<bold>Lệnh Slash Tùy chỉnh</bold>: Tạo các lệnh slash được cá nhân hóa để truy cập nhanh vào các prompt và quy trình làm việc thường dùng, với quản lý UI đầy đủ.",

{
	"title": "Konto",
	"profilePicture": "Profilbild",
	"logOut": "Abmelden",
	"testApiAuthentication": "API-Authentifizierung testen",
	"signIn": "Mit Kilo Code Cloud verbinden",
	"connect": "Verbinden",
	"cloudBenefitsTitle": "Mit Kilo Code Cloud verbinden",
	"cloudBenefitsSubtitle": "Synchronisiere deine Prompts und Telemetrie, um folgendes zu aktivieren:",
	"cloudBenefitHistory": "Online-Aufgabenverlauf",
	"cloudBenefitSharing": "Freigabe- und Kollaborationsfunktionen",
	"cloudBenefitMetrics": "Aufgaben-, Token- und kostenbasierte Nutzungsmetriken",
<<<<<<< HEAD
	"visitCloudWebsite": "Kilo Code Cloud besuchen"
=======
	"cloudBenefitWalkaway": "Verfolge und steuere Aufgaben von überall mit Roomote Control",
	"remoteControl": "Roomote Control",
	"remoteControlDescription": "Ermöglicht das Verfolgen und Interagieren mit Aufgaben in diesem Arbeitsbereich mit Roo Code Cloud",
	"visitCloudWebsite": "Roo Code Cloud besuchen"
>>>>>>> a819b353
}<|MERGE_RESOLUTION|>--- conflicted
+++ resolved
@@ -10,12 +10,8 @@
 	"cloudBenefitHistory": "Online-Aufgabenverlauf",
 	"cloudBenefitSharing": "Freigabe- und Kollaborationsfunktionen",
 	"cloudBenefitMetrics": "Aufgaben-, Token- und kostenbasierte Nutzungsmetriken",
-<<<<<<< HEAD
+	"cloudBenefitWalkaway": "Verfolge und steuere Aufgaben von überall mit Roomote Control",
+	"remoteControl": "Kilo remote Control",
+	"remoteControlDescription": "Ermöglicht das Verfolgen und Interagieren mit Aufgaben in diesem Arbeitsbereich mit Kilo Code Cloud",
 	"visitCloudWebsite": "Kilo Code Cloud besuchen"
-=======
-	"cloudBenefitWalkaway": "Verfolge und steuere Aufgaben von überall mit Roomote Control",
-	"remoteControl": "Roomote Control",
-	"remoteControlDescription": "Ermöglicht das Verfolgen und Interagieren mit Aufgaben in diesem Arbeitsbereich mit Roo Code Cloud",
-	"visitCloudWebsite": "Roo Code Cloud besuchen"
->>>>>>> a819b353
 }
--- conflicted
+++ resolved
@@ -118,26 +118,17 @@
 		"wantsToFetch": "Kilo Code mevcut göreve yardımcı olmak için ayrıntılı talimatlar almak istiyor"
 	},
 	"fileOperations": {
-<<<<<<< HEAD
 		"wantsToRead": "Kilo Code bu dosyayı okumak istiyor:",
 		"wantsToReadOutsideWorkspace": "Kilo Code çalışma alanı dışındaki bu dosyayı okumak istiyor:",
 		"didRead": "Kilo Code bu dosyayı okudu:",
 		"wantsToEdit": "Kilo Code bu dosyayı düzenlemek istiyor:",
 		"wantsToEditOutsideWorkspace": "Kilo Code çalışma alanı dışındaki bu dosyayı düzenlemek istiyor:",
-		"wantsToCreate": "Kilo Code yeni bir dosya oluşturmak istiyor:"
-=======
-		"wantsToRead": "Roo bu dosyayı okumak istiyor:",
-		"wantsToReadOutsideWorkspace": "Roo çalışma alanı dışındaki bu dosyayı okumak istiyor:",
-		"didRead": "Roo bu dosyayı okudu:",
-		"wantsToEdit": "Roo bu dosyayı düzenlemek istiyor:",
-		"wantsToEditOutsideWorkspace": "Roo çalışma alanı dışındaki bu dosyayı düzenlemek istiyor:",
-		"wantsToCreate": "Roo yeni bir dosya oluşturmak istiyor:",
-		"wantsToSearchReplace": "Roo bu dosyada arama ve değiştirme yapmak istiyor:",
-		"didSearchReplace": "Roo bu dosyada arama ve değiştirme yaptı:",
-		"wantsToInsert": "Roo bu dosyaya içerik eklemek istiyor:",
-		"wantsToInsertWithLineNumber": "Roo bu dosyanın {{lineNumber}}. satırına içerik eklemek istiyor:",
-		"wantsToInsertAtEnd": "Roo bu dosyanın sonuna içerik eklemek istiyor:"
->>>>>>> 702e5a5b
+		"wantsToCreate": "Kilo Code yeni bir dosya oluşturmak istiyor:",
+		"wantsToSearchReplace": "Kilo Code bu dosyada arama ve değiştirme yapmak istiyor:",
+		"didSearchReplace": "Kilo Code bu dosyada arama ve değiştirme yaptı:",
+		"wantsToInsert": "Kilo Code bu dosyaya içerik eklemek istiyor:",
+		"wantsToInsertWithLineNumber": "Kilo Code bu dosyanın {{lineNumber}}. satırına içerik eklemek istiyor:",
+		"wantsToInsertAtEnd": "Kilo Code bu dosyanın sonuna içerik eklemek istiyor:"
 	},
 	"directoryOperations": {
 		"wantsToViewTopLevel": "Kilo Code bu dizindeki üst düzey dosyaları görüntülemek istiyor:",
@@ -229,13 +220,5 @@
 			"close": "Tarayıcıyı kapat"
 		}
 	},
-<<<<<<< HEAD
-	"notifications": {
-		"toolRequest": "Araç isteği onay bekliyor",
-		"browserAction": "Tarayıcı işlemi onay bekliyor",
-		"command": "Komut onay bekliyor"
-	}
-=======
 	"systemPromptWarning": "UYARI: Özel sistem komut geçersiz kılma aktif. Bu işlevselliği ciddi şekilde bozabilir ve öngörülemeyen davranışlara neden olabilir."
->>>>>>> 702e5a5b
 }
--- conflicted
+++ resolved
@@ -50,11 +50,7 @@
 		"title": "Moda özgü özel talimatlar (isteğe bağlı)",
 		"resetToDefault": "Varsayılana sıfırla",
 		"description": "{{modeName}} modu için özel davranış yönergeleri ekleyin.",
-<<<<<<< HEAD
-		"loadFromFile": "{{mode}} moduna özgü özel talimatlar ayrıca çalışma alanınızdaki <span>.kilocode/rules/</span> klasöründen yüklenebilir (.kilocoderules-{{slug}} kullanımdan kaldırılmıştır ve yakında çalışmayı durduracaktır)."
-=======
-		"loadFromFile": "{{mode}} moduna özgü özel talimatlar, çalışma alanınızdaki <span>.roo/rules-{{slug}}/</span> klasöründen veya global <0>.roo/rules-{{slug}}/</0> klasöründen de yüklenebilir (.roorules-{{slug}} ve .clinerules-{{slug}} kullanımdan kaldırılmıştır ve yakında çalışmayı durduracaktır)."
->>>>>>> 5203d102
+		"loadFromFile": "{{mode}} moduna özgü özel talimatlar, çalışma alanınızdaki <span>.kilocode/rules-{{slug}}/</span> klasöründen veya global <0>.kilocode/rules-{{slug}}/</0> klasöründen de yüklenebilir (.kilocoderules-{{slug}} ve .clinerules-{{slug}} kullanımdan kaldırılmıştır ve yakında çalışmayı durduracaktır)."
 	},
 	"exportMode": {
 		"title": "Modu Dışa Aktar",
@@ -64,11 +60,7 @@
 	"globalCustomInstructions": {
 		"title": "Tüm Modlar için Özel Talimatlar",
 		"description": "Bu talimatlar tüm modlara uygulanır. Aşağıdaki moda özgü talimatlarla geliştirilebilen temel davranış seti sağlarlar. <0>Daha fazla bilgi edinin</0>",
-<<<<<<< HEAD
-		"loadFromFile": "Talimatlar ayrıca çalışma alanınızdaki <span>.kilocode/rules/</span> klasöründen de yüklenebilir (.kilocoderules ve .clinerules kullanımdan kaldırılmıştır ve yakında çalışmayı durduracaklardır)."
-=======
-		"loadFromFile": "Talimatlar, çalışma alanınızdaki <span>.roo/rules/</span> klasöründen veya global <0>.roo/rules/</0> klasöründen de yüklenebilir (.roorules ve .clinerules kullanımdan kaldırılmıştır ve yakında çalışmayı durduracaktır)."
->>>>>>> 5203d102
+		"loadFromFile": "Talimatlar, çalışma alanınızdaki <span>.kilocode/rules/</span> klasöründen veya global <0>.kilocode/rules/</0> klasöründen de yüklenebilir (.kilocoderules ve .clinerules kullanımdan kaldırılmıştır ve yakında çalışmayı durduracaktır)."
 	},
 	"importMode": {
 		"selectLevel": "Bu modu nereye içe aktaracağınızı seçin:",

{
	"common": {
		"save": "저장",
		"done": "완료",
		"cancel": "취소",
		"reset": "초기화",
		"select": "선택",
		"add": "헤더 추가",
		"remove": "삭제"
	},
	"header": {
		"title": "설정",
		"saveButtonTooltip": "변경 사항 저장",
		"nothingChangedTooltip": "변경 사항 없음",
		"doneButtonTooltip": "저장되지 않은 변경 사항을 버리고 설정 패널 닫기"
	},
	"unsavedChangesDialog": {
		"title": "저장되지 않은 변경 사항",
		"description": "변경 사항을 버리고 계속하시겠습니까?",
		"cancelButton": "취소",
		"discardButton": "변경 사항 버리기"
	},
	"sections": {
		"providers": "공급자",
		"autoApprove": "자동 승인",
		"browser": "컴퓨터 접근",
		"checkpoints": "체크포인트",
		"notifications": "알림",
		"contextManagement": "컨텍스트",
		"terminal": "터미널",
		"prompts": "프롬프트",
		"experimental": "실험적",
		"language": "언어",
		"about": "Kilo Code 정보"
	},
	"prompts": {
		"description": "프롬프트 향상, 코드 설명, 문제 해결과 같은 빠른 작업에 사용되는 지원 프롬프트를 구성합니다. 이러한 프롬프트는 Kilo Code가 일반적인 개발 작업에 대해 더 나은 지원을 제공하는 데 도움이 됩니다."
	},
	"codeIndex": {
		"title": "코드베이스 인덱싱",
		"enableLabel": "코드베이스 인덱싱 활성화",
		"enableDescription": "<0>코드베이스 인덱싱</0>은 AI 임베딩을 사용하여 프로젝트의 의미론적 검색 인덱스를 생성하는 실험적 기능입니다. 이를 통해 Kilo Code는 단순한 키워드가 아닌 의미를 기반으로 관련 코드를 찾아 대규모 코드베이스를 더 잘 이해하고 탐색할 수 있습니다.",
		"providerLabel": "임베딩 제공자",
		"selectProviderPlaceholder": "제공자 선택",
		"openaiProvider": "OpenAI",
		"ollamaProvider": "Ollama",
		"openaiCompatibleProvider": "OpenAI 호환",
		"openaiCompatibleBaseUrlLabel": "기본 URL:",
		"openaiCompatibleApiKeyLabel": "API 키:",
		"openaiCompatibleModelDimensionLabel": "임베딩 차원:",
		"openaiCompatibleModelDimensionPlaceholder": "예: 1536",
		"openaiCompatibleModelDimensionDescription": "모델의 임베딩 차원(출력 크기)입니다. 이 값에 대해서는 제공업체의 문서를 확인하세요. 일반적인 값: 384, 768, 1536, 3072.",
		"openaiKeyLabel": "OpenAI 키:",
		"modelLabel": "모델",
		"selectModelPlaceholder": "모델 선택",
		"ollamaUrlLabel": "Ollama URL:",
		"qdrantUrlLabel": "Qdrant URL",
		"qdrantKeyLabel": "Qdrant 키:",
		"startIndexingButton": "인덱싱 시작",
		"clearIndexDataButton": "인덱스 데이터 지우기",
		"unsavedSettingsMessage": "인덱싱 프로세스를 시작하기 전에 설정을 저장해 주세요.",
		"clearDataDialog": {
			"title": "확실합니까?",
			"description": "이 작업은 취소할 수 없습니다. 코드베이스 인덱스 데이터가 영구적으로 삭제됩니다.",
			"cancelButton": "취소",
			"confirmButton": "데이터 지우기"
		}
	},
	"autoApprove": {
		"description": "Kilo Code가 승인 없이 자동으로 작업을 수행할 수 있도록 허용합니다. AI를 완전히 신뢰하고 관련 보안 위험을 이해하는 경우에만 이러한 설정을 활성화하세요.",
		"readOnly": {
			"label": "읽기",
			"description": "활성화되면 Kilo Code는 승인 버튼을 클릭하지 않고도 자동으로 디렉토리 내용을 보고 파일을 읽습니다.",
			"outsideWorkspace": {
				"label": "워크스페이스 외부 파일 포함",
				"description": "Kilo Code가 승인 없이 현재 워크스페이스 외부의 파일을 읽을 수 있도록 허용합니다."
			}
		},
		"write": {
			"label": "쓰기",
			"description": "승인 없이 자동으로 파일 생성 및 편집",
			"delayLabel": "진단이 잠재적 문제를 감지할 수 있도록 쓰기 후 지연",
			"outsideWorkspace": {
				"label": "워크스페이스 외부 파일 포함",
<<<<<<< HEAD
				"description": "Kilo Code가 승인 없이 현재 워크스페이스 외부의 파일을 생성하고 편집할 수 있도록 허용합니다."
=======
				"description": "Roo가 승인 없이 현재 워크스페이스 외부의 파일을 생성하고 편집할 수 있도록 허용합니다."
			},
			"protected": {
				"label": "보호된 파일 포함",
				"description": "Roo가 보호된 파일(.rooignore 및 .roo/ 구성 파일 등)을 승인 없이 생성하고 편집할 수 있도록 허용합니다."
>>>>>>> 23bbad04
			}
		},
		"browser": {
			"label": "브라우저",
			"description": "승인 없이 자동으로 브라우저 작업 수행 — 참고: 모델이 컴퓨터 사용을 지원할 때만 적용됩니다"
		},
		"retry": {
			"label": "재시도",
			"description": "서버가 오류 응답을 반환할 때 자동으로 실패한 API 요청 재시도",
			"delayLabel": "요청 재시도 전 지연"
		},
		"mcp": {
			"label": "MCP",
			"description": "MCP 서버 보기에서 개별 MCP 도구의 자동 승인 활성화(이 설정과 도구의 \"항상 허용\" 체크박스 모두 필요)"
		},
		"modeSwitch": {
			"label": "모드",
			"description": "승인 없이 자동으로 다양한 모드 간 전환"
		},
		"subtasks": {
			"label": "하위 작업",
			"description": "승인 없이 하위 작업 생성 및 완료 허용"
		},
		"execute": {
			"label": "실행",
			"description": "승인 없이 자동으로 허용된 터미널 명령 실행",
			"allowedCommands": "허용된 자동 실행 명령",
			"allowedCommandsDescription": "\"실행 작업 항상 승인\"이 활성화되었을 때 자동 실행될 수 있는 명령 접두사. 모든 명령을 허용하려면 * 추가(주의해서 사용)",
			"commandPlaceholder": "명령 접두사 입력(예: 'git ')",
			"addButton": "추가"
		},
		"showMenu": {
			"label": "채팅 뷰에 자동 승인 메뉴 표시",
			"description": "활성화되면 자동 승인 메뉴가 채팅 뷰 하단에 표시되어 자동 승인 설정에 빠르게 접근할 수 있습니다"
		},
		"apiRequestLimit": {
			"title": "최대 요청 수",
			"description": "작업을 계속하기 위한 승인을 요청하기 전에 자동으로 이 수의 API 요청을 수행합니다.",
			"unlimited": "무제한"
		}
	},
	"providers": {
		"providerDocumentation": "{{provider}} 문서",
		"configProfile": "구성 프로필",
		"description": "다양한 API 구성을 저장하여 제공자와 설정 간에 빠르게 전환할 수 있습니다.",
		"apiProvider": "API 제공자",
		"model": "모델",
		"nameEmpty": "이름은 비워둘 수 없습니다",
		"nameExists": "이 이름의 프로필이 이미 존재합니다",
		"deleteProfile": "프로필 삭제",
		"invalidArnFormat": "잘못된 ARN 형식입니다. 위의 예시를 확인하세요.",
		"enterNewName": "새 이름 입력",
		"addProfile": "프로필 추가",
		"renameProfile": "프로필 이름 변경",
		"newProfile": "새 구성 프로필",
		"enterProfileName": "프로필 이름 입력",
		"createProfile": "프로필 생성",
		"cannotDeleteOnlyProfile": "유일한 프로필은 삭제할 수 없습니다",
		"searchPlaceholder": "프로필 검색",
		"noMatchFound": "일치하는 프로필이 없습니다",
		"vscodeLmDescription": "VS Code 언어 모델 API를 사용하면 GitHub Copilot을 포함한 기타 VS Code 확장 프로그램이 제공하는 모델을 실행할 수 있습니다. 시작하려면 VS Code 마켓플레이스에서 Copilot 및 Copilot Chat 확장 프로그램을 설치하는 것이 가장 쉽습니다.",
		"awsCustomArnUse": "사용하려는 모델의 유효한 Amazon Bedrock ARN을 입력하세요. 형식 예시:",
		"awsCustomArnDesc": "ARN의 리전이 위에서 선택한 AWS 리전과 일치하는지 확인하세요.",
		"openRouterApiKey": "OpenRouter API 키",
		"getOpenRouterApiKey": "OpenRouter API 키 받기",
		"apiKeyStorageNotice": "API 키는 VSCode의 보안 저장소에 안전하게 저장됩니다",
		"glamaApiKey": "Glama API 키",
		"getGlamaApiKey": "Glama API 키 받기",
		"useCustomBaseUrl": "사용자 정의 기본 URL 사용",
		"useReasoning": "추론 활성화",
		"useHostHeader": "사용자 정의 Host 헤더 사용",
		"useLegacyFormat": "레거시 OpenAI API 형식 사용",
		"customHeaders": "사용자 정의 헤더",
		"headerName": "헤더 이름",
		"headerValue": "헤더 값",
		"noCustomHeaders": "정의된 사용자 정의 헤더가 없습니다. + 버튼을 클릭하여 추가하세요.",
		"requestyApiKey": "Requesty API 키",
		"refreshModels": {
			"label": "모델 새로고침",
			"hint": "최신 모델을 보려면 설정을 다시 열어주세요.",
			"loading": "모델 목록 새로고침 중...",
			"success": "모델 목록이 성공적으로 새로고침되었습니다!",
			"error": "모델 목록 새로고침에 실패했습니다. 다시 시도해 주세요."
		},
		"getRequestyApiKey": "Requesty API 키 받기",
		"openRouterTransformsText": "프롬프트와 메시지 체인을 컨텍스트 크기로 압축 (<a>OpenRouter Transforms</a>)",
		"anthropicApiKey": "Anthropic API 키",
		"getAnthropicApiKey": "Anthropic API 키 받기",
		"anthropicUseAuthToken": "X-Api-Key 대신 Authorization 헤더로 Anthropic API 키 전달",
		"chutesApiKey": "Chutes API 키",
		"getChutesApiKey": "Chutes API 키 받기",
		"deepSeekApiKey": "DeepSeek API 키",
		"getDeepSeekApiKey": "DeepSeek API 키 받기",
		"geminiApiKey": "Gemini API 키",
		"getGroqApiKey": "Groq API 키 받기",
		"groqApiKey": "Groq API 키",
		"getGeminiApiKey": "Gemini API 키 받기",
		"apiKey": "API 키",
		"openAiApiKey": "OpenAI API 키",
		"openAiBaseUrl": "기본 URL",
		"getOpenAiApiKey": "OpenAI API 키 받기",
		"mistralApiKey": "Mistral API 키",
		"getMistralApiKey": "Mistral / Codestral API 키 받기",
		"codestralBaseUrl": "Codestral 기본 URL (선택사항)",
		"codestralBaseUrlDesc": "Codestral 모델의 대체 URL을 설정합니다.",
		"xaiApiKey": "xAI API 키",
		"getXaiApiKey": "xAI API 키 받기",
		"litellmApiKey": "LiteLLM API 키",
		"litellmBaseUrl": "LiteLLM 기본 URL",
		"awsCredentials": "AWS 자격 증명",
		"awsProfile": "AWS 프로필",
		"awsProfileName": "AWS 프로필 이름",
		"awsAccessKey": "AWS 액세스 키",
		"awsSecretKey": "AWS 시크릿 키",
		"awsSessionToken": "AWS 세션 토큰",
		"awsRegion": "AWS 리전",
		"awsCrossRegion": "교차 리전 추론 사용",
		"awsBedrockVpc": {
			"useCustomVpcEndpoint": "사용자 지정 VPC 엔드포인트 사용",
			"vpcEndpointUrlPlaceholder": "VPC 엔드포인트 URL 입력 (선택사항)",
			"examples": "예시:"
		},
		"enablePromptCaching": "프롬프트 캐시 활성화",
		"enablePromptCachingTitle": "지원되는 모델의 성능을 향상시키고 비용을 절감하기 위해 프롬프트 캐시를 활성화합니다.",
		"cacheUsageNote": "참고: 캐시 사용이 표시되지 않는 경우, 다른 모델을 선택한 다음 원하는 모델을 다시 선택해 보세요.",
		"vscodeLmModel": "언어 모델",
		"vscodeLmWarning": "참고: 이는 매우 실험적인 통합이며, 공급자 지원은 다를 수 있습니다. 모델이 지원되지 않는다는 오류가 발생하면, 이는 공급자 측의 문제입니다.",
		"googleCloudSetup": {
			"title": "Google Cloud Vertex AI를 사용하려면:",
			"step1": "1. Google Cloud 계정을 만들고, Vertex AI API를 활성화하고, 원하는 Claude 모델을 활성화하세요.",
			"step2": "2. Google Cloud CLI를 설치하고 애플리케이션 기본 자격 증명을 구성하세요.",
			"step3": "3. 또는 자격 증명이 있는 서비스 계정을 만드세요."
		},
		"googleCloudCredentials": "Google Cloud 자격 증명",
		"googleCloudKeyFile": "Google Cloud 키 파일 경로",
		"googleCloudProjectId": "Google Cloud 프로젝트 ID",
		"googleCloudRegion": "Google Cloud 리전",
		"lmStudio": {
			"baseUrl": "기본 URL (선택사항)",
			"modelId": "모델 ID",
			"speculativeDecoding": "추론 디코딩 활성화",
			"draftModelId": "초안 모델 ID",
			"draftModelDesc": "추론 디코딩이 올바르게 작동하려면 초안 모델이 동일한 모델 패밀리에서 와야 합니다.",
			"selectDraftModel": "초안 모델 선택",
			"noModelsFound": "초안 모델을 찾을 수 없습니다. LM Studio가 서버 모드로 실행 중인지 확인하세요.",
			"description": "LM Studio를 사용하면 컴퓨터에서 로컬로 모델을 실행할 수 있습니다. 시작하는 방법은 <a>빠른 시작 가이드</a>를 참조하세요. 이 확장 프로그램과 함께 사용하려면 LM Studio의 <b>로컬 서버</b> 기능도 시작해야 합니다. <span>참고:</span> Kilo Code는 복잡한 프롬프트를 사용하며 Claude 모델에서 가장 잘 작동합니다. 덜 강력한 모델은 예상대로 작동하지 않을 수 있습니다."
		},
		"ollama": {
			"baseUrl": "기본 URL (선택사항)",
			"modelId": "모델 ID",
			"description": "Ollama를 사용하면 컴퓨터에서 로컬로 모델을 실행할 수 있습니다. 시작하는 방법은 빠른 시작 가이드를 참조하세요.",
			"warning": "참고: Kilo Code는 복잡한 프롬프트를 사용하며 Claude 모델에서 가장 잘 작동합니다. 덜 강력한 모델은 예상대로 작동하지 않을 수 있습니다."
		},
		"unboundApiKey": "Unbound API 키",
		"getUnboundApiKey": "Unbound API 키 받기",
		"unboundRefreshModelsSuccess": "모델 목록이 업데이트되었습니다! 이제 최신 모델에서 선택할 수 있습니다.",
		"unboundInvalidApiKey": "잘못된 API 키입니다. API 키를 확인하고 다시 시도해 주세요.",
		"humanRelay": {
			"description": "API 키가 필요하지 않지만, 사용자가 웹 채팅 AI에 정보를 복사하여 붙여넣어야 합니다.",
			"instructions": "사용 중에 대화 상자가 나타나고 현재 메시지가 자동으로 클립보드에 복사됩니다. 이를 웹 버전 AI(예: ChatGPT 또는 Claude)에 붙여넣은 다음, AI의 응답을 대화 상자에 복사하고 확인 버튼을 클릭해야 합니다."
		},
		"openRouter": {
			"providerRouting": {
				"title": "OpenRouter 제공자 라우팅",
				"description": "OpenRouter는 귀하의 모델에 가장 적합한 사용 가능한 제공자에게 요청을 전달합니다. 기본적으로 요청은 가동 시간을 최대화하기 위해 상위 제공자 간에 부하 분산됩니다. 그러나 이 모델에 사용할 특정 제공자를 선택할 수 있습니다.",
				"learnMore": "제공자 라우팅에 대해 자세히 알아보기"
			}
		},
		"customModel": {
			"capabilities": "사용자 정의 OpenAI 호환 모델의 기능과 가격을 구성하세요. 모델 기능이 Kilo Code의 성능에 영향을 미칠 수 있으므로 신중하게 지정하세요.",
			"maxTokens": {
				"label": "최대 출력 토큰",
				"description": "모델이 응답에서 생성할 수 있는 최대 토큰 수입니다. (서버가 최대 토큰을 설정하도록 하려면 -1을 지정하세요.)"
			},
			"contextWindow": {
				"label": "컨텍스트 창 크기",
				"description": "모델이 처리할 수 있는 총 토큰 수(입력 + 출력)입니다."
			},
			"imageSupport": {
				"label": "이미지 지원",
				"description": "이 모델이 이미지를 처리하고 이해할 수 있습니까?"
			},
			"computerUse": {
				"label": "컴퓨터 사용",
				"description": "이 모델이 브라우저와 상호 작용할 수 있습니까? (예: Claude 3.7 Sonnet)"
			},
			"promptCache": {
				"label": "프롬프트 캐시",
				"description": "이 모델이 프롬프트를 캐시할 수 있습니까?"
			},
			"pricing": {
				"input": {
					"label": "입력 가격",
					"description": "입력/프롬프트의 백만 토큰당 비용입니다. 이는 모델에 컨텍스트와 지침을 보내는 비용에 영향을 미칩니다."
				},
				"output": {
					"label": "출력 가격",
					"description": "모델 응답의 백만 토큰당 비용입니다. 이는 생성된 콘텐츠와 완성의 비용에 영향을 미칩니다."
				},
				"cacheReads": {
					"label": "캐시 읽기 가격",
					"description": "캐시에서 읽기의 백만 토큰당 비용입니다. 이는 캐시된 응답을 검색할 때 청구되는 가격입니다."
				},
				"cacheWrites": {
					"label": "캐시 쓰기 가격",
					"description": "캐시에 쓰기의 백만 토큰당 비용입니다. 이는 프롬프트가 처음 캐시될 때 청구되는 가격입니다."
				}
			},
			"resetDefaults": "기본값으로 재설정"
		},
		"rateLimitSeconds": {
			"label": "속도 제한",
			"description": "API 요청 간 최소 시간."
		},
		"reasoningEffort": {
			"label": "모델 추론 노력",
			"high": "높음",
			"medium": "중간",
			"low": "낮음"
		},
		"setReasoningLevel": "추론 노력 활성화"
	},
	"browser": {
		"enable": {
			"label": "브라우저 도구 활성화",
			"description": "활성화되면 Kilo Code는 컴퓨터 사용을 지원하는 모델을 사용할 때 웹사이트와 상호 작용하기 위해 브라우저를 사용할 수 있습니다. <0>더 알아보기</0>"
		},
		"viewport": {
			"label": "뷰포트 크기",
			"description": "브라우저 상호 작용을 위한 뷰포트 크기를 선택하세요. 이는 웹사이트가 표시되고 상호 작용하는 방식에 영향을 미칩니다.",
			"options": {
				"largeDesktop": "대형 데스크톱 (1280x800)",
				"smallDesktop": "소형 데스크톱 (900x600)",
				"tablet": "태블릿 (768x1024)",
				"mobile": "모바일 (360x640)"
			}
		},
		"screenshotQuality": {
			"label": "스크린샷 품질",
			"description": "브라우저 스크린샷의 WebP 품질을 조정합니다. 높은 값은 더 선명한 스크린샷을 제공하지만 token 사용량이 증가합니다."
		},
		"remote": {
			"label": "원격 브라우저 연결 사용",
			"description": "원격 디버깅이 활성화된 Chrome 브라우저에 연결합니다(--remote-debugging-port=9222).",
			"urlPlaceholder": "사용자 정의 URL(예: http://localhost:9222)",
			"testButton": "연결 테스트",
			"testingButton": "테스트 중...",
			"instructions": "DevTools 프로토콜 호스트 주소를 입력하거나 Chrome 로컬 인스턴스를 자동으로 발견하기 위해 비워두세요. 연결 테스트 버튼은 제공된 경우 사용자 정의 URL을 시도하거나, 필드가 비어 있으면 자동으로 발견합니다."
		}
	},
	"checkpoints": {
		"enable": {
			"label": "자동 체크포인트 활성화",
			"description": "활성화되면 Kilo Code는 작업 실행 중에 자동으로 체크포인트를 생성하여 변경 사항을 검토하거나 이전 상태로 되돌리기 쉽게 합니다. <0>더 알아보기</0>"
		}
	},
	"notifications": {
		"sound": {
			"label": "사운드 효과 활성화",
			"description": "활성화되면 Kilo Code는 알림 및 이벤트에 대한 사운드 효과를 재생합니다.",
			"volumeLabel": "볼륨"
		},
		"tts": {
			"label": "음성 합성 활성화",
			"description": "활성화되면 Kilo Code는 음성 합성을 사용하여 응답을 소리내어 읽습니다.",
			"speedLabel": "속도"
		}
	},
	"contextManagement": {
		"description": "AI의 컨텍스트 창에 포함되는 정보를 제어하여 token 사용량과 응답 품질에 영향을 미칩니다",
		"autoCondenseContextPercent": {
			"label": "지능적 컨텍스트 압축을 트리거하는 임계값",
			"description": "컨텍스트 창이 이 임계값에 도달하면 Kilo Code가 자동으로 압축합니다."
		},
		"condensingApiConfiguration": {
			"label": "컨텍스트 압축을 위한 API 설정",
			"description": "컨텍스트 압축 작업에 사용할 API 설정을 선택하세요. 선택하지 않으면 현재 활성화된 설정을 사용합니다.",
			"useCurrentConfig": "기본값"
		},
		"customCondensingPrompt": {
			"label": "사용자 지정 컨텍스트 압축 프롬프트",
			"description": "컨텍스트 압축을 위한 사용자 지정 시스템 프롬프트입니다. 기본 프롬프트를 사용하려면 비워 두세요.",
			"placeholder": "여기에 사용자 정의 압축 프롬프트를 입력하세요...\n\n기본 프롬프트와 동일한 구조를 사용할 수 있습니다:\n- 이전 대화\n- 현재 작업\n- 주요 기술 개념\n- 관련 파일 및 코드\n- 문제 해결\n- 보류 중인 작업 및 다음 단계",
			"reset": "기본값으로 재설정",
			"hint": "비어있음 = 기본 프롬프트 사용"
		},
		"autoCondenseContext": {
			"name": "지능적 컨텍스트 압축 자동 트리거"
		},
		"openTabs": {
			"label": "열린 탭 컨텍스트 제한",
			"description": "컨텍스트에 포함할 VSCode 열린 탭의 최대 수. 높은 값은 더 많은 컨텍스트를 제공하지만 token 사용량이 증가합니다."
		},
		"workspaceFiles": {
			"label": "작업 공간 파일 컨텍스트 제한",
			"description": "현재 작업 디렉토리 세부 정보에 포함할 파일의 최대 수. 높은 값은 더 많은 컨텍스트를 제공하지만 token 사용량이 증가합니다."
		},
		"rooignore": {
			"label": "목록 및 검색에서 .kilocodeignore 파일 표시",
			"description": "활성화되면 .kilocodeignore의 패턴과 일치하는 파일이 잠금 기호와 함께 목록에 표시됩니다. 비활성화되면 이러한 파일은 파일 목록 및 검색에서 완전히 숨겨집니다."
		},
		"maxReadFile": {
			"label": "파일 읽기 자동 축소 임계값",
			"description": "모델이 시작/끝 값을 지정하지 않을 때 Kilo Code가 읽는 줄 수입니다. 이 수가 파일의 총 줄 수보다 적으면 Kilo Code는 코드 정의의 줄 번호 인덱스를 생성합니다. 특수한 경우: -1은 Kilo Code에게 전체 파일을 읽도록 지시하고(인덱싱 없이), 0은 줄을 읽지 않고 최소한의 컨텍스트를 위해 줄 인덱스만 제공하도록 지시합니다. 낮은 값은 초기 컨텍스트 사용을 최소화하고, 이후 정확한 줄 범위 읽기를 가능하게 합니다. 명시적 시작/끝 요청은 이 설정의 제한을 받지 않습니다.",
			"lines": "줄",
			"always_full_read": "항상 전체 파일 읽기"
		},
		"maxConcurrentFileReads": {
			"label": "동시 파일 읽기 제한",
			"description": "read_file 도구가 동시에 처리할 수 있는 최대 파일 수입니다. 높은 값은 여러 작은 파일을 읽는 속도를 높일 수 있지만 메모리 사용량이 증가합니다."
		}
	},
	"terminal": {
		"basic": {
			"label": "터미널 설정: 기본",
			"description": "기본 터미널 설정"
		},
		"advanced": {
			"label": "터미널 설정: 고급",
			"description": "다음 옵션들은 설정을 적용하기 위해 터미널 재시작이 필요할 수 있습니다"
		},
		"outputLineLimit": {
			"label": "터미널 출력 제한",
			"description": "명령 실행 시 터미널 출력에 포함할 최대 라인 수. 초과 시 중간에서 라인이 제거되어 token이 절약됩니다. <0>더 알아보기</0>"
		},
		"shellIntegrationTimeout": {
			"label": "터미널 쉘 통합 타임아웃",
			"description": "명령을 실행하기 전에 쉘 통합이 초기화될 때까지 기다리는 최대 시간. 쉘 시작 시간이 긴 사용자의 경우, 터미널에서 \"Shell Integration Unavailable\" 오류가 표시되면 이 값을 늘려야 할 수 있습니다. <0>더 알아보기</0>"
		},
		"shellIntegrationDisabled": {
			"label": "터미널 셸 통합 비활성화",
			"description": "터미널 명령이 올바르게 작동하지 않거나 '셸 통합을 사용할 수 없음' 오류가 표시되는 경우 이 옵션을 활성화합니다. 이렇게 하면 일부 고급 터미널 기능을 우회하여 명령을 실행하는 더 간단한 방법을 사용합니다. <0>더 알아보기</0>"
		},
		"commandDelay": {
			"label": "터미널 명령 지연",
			"description": "명령 실행 후 추가할 지연 시간(밀리초). 기본값 0은 지연을 완전히 비활성화합니다. 이는 타이밍 문제가 있는 터미널에서 명령 출력을 완전히 캡처하는 데 도움이 될 수 있습니다. 대부분의 터미널에서는 `PROMPT_COMMAND='sleep N'`을 설정하여 구현되며, PowerShell은 각 명령 끝에 `start-sleep`을 추가합니다. 원래는 VSCode 버그#237208에 대한 해결책이었으며 필요하지 않을 수 있습니다. <0>더 알아보기</0>"
		},
		"compressProgressBar": {
			"label": "진행 표시줄 출력 압축",
			"description": "활성화하면 캐리지 리턴(\\r)이 포함된 터미널 출력을 처리하여 실제 터미널이 콘텐츠를 표시하는 방식을 시뮬레이션합니다. 이는 진행 표시줄의 중간 상태를 제거하고 최종 상태만 유지하여 더 관련성 있는 정보를 위한 컨텍스트 공간을 절약합니다. <0>더 알아보기</0>"
		},
		"powershellCounter": {
			"label": "PowerShell 카운터 해결 방법 활성화",
			"description": "활성화하면 PowerShell 명령에 카운터를 추가하여 명령이 올바르게 실행되도록 합니다. 이는 명령 출력 캡처에 문제가 있을 수 있는 PowerShell 터미널에서 도움이 됩니다. <0>더 알아보기</0>"
		},
		"zshClearEolMark": {
			"label": "ZSH 줄 끝 표시 지우기",
			"description": "활성화하면 PROMPT_EOL_MARK=''를 설정하여 ZSH 줄 끝 표시를 지웁니다. 이는 '%'와 같은 특수 문자로 끝나는 명령 출력 해석의 문제를 방지합니다. <0>더 알아보기</0>"
		},
		"zshOhMy": {
			"label": "Oh My Zsh 통합 활성화",
			"description": "활성화하면 ITERM_SHELL_INTEGRATION_INSTALLED=Yes를 설정하여 Oh My Zsh 셸 통합 기능을 활성화합니다. 이 설정을 적용하려면 IDE를 다시 시작해야 할 수 있습니다. <0>더 알아보기</0>"
		},
		"zshP10k": {
			"label": "Powerlevel10k 통합 활성화",
			"description": "활성화하면 POWERLEVEL9K_TERM_SHELL_INTEGRATION=true를 설정하여 Powerlevel10k 셸 통합 기능을 활성화합니다. <0>더 알아보기</0>"
		},
		"zdotdir": {
			"label": "ZDOTDIR 처리 활성화",
			"description": "활성화하면 zsh 셸 통합을 올바르게 처리하기 위한 ZDOTDIR용 임시 디렉터리를 생성합니다. 이를 통해 zsh 구성을 유지하면서 VSCode 셸 통합이 zsh와 올바르게 작동합니다. <0>더 알아보기</0>"
		},
		"inheritEnv": {
			"label": "환경 변수 상속",
			"description": "활성화하면 터미널이 VSCode 부모 프로세스로부터 환경 변수를 상속받습니다. 사용자 프로필에 정의된 셸 통합 설정 등이 포함됩니다. 이는 VSCode 전역 설정 `terminal.integrated.inheritEnv`를 직접 전환합니다. <0>더 알아보기</0>"
		}
	},
	"advanced": {
		"diff": {
			"label": "diff를 통한 편집 활성화",
			"description": "활성화되면 Kilo Code는 파일을 더 빠르게 편집할 수 있으며 잘린 전체 파일 쓰기를 자동으로 거부합니다. 최신 Claude 4 Sonnet 모델에서 가장 잘 작동합니다.",
			"strategy": {
				"label": "Diff 전략",
				"options": {
					"standard": "표준(단일 블록)",
					"multiBlock": "실험적: 다중 블록 diff",
					"unified": "실험적: 통합 diff"
				},
				"descriptions": {
					"standard": "표준 diff 전략은 한 번에 하나의 코드 블록에 변경 사항을 적용합니다.",
					"unified": "통합 diff 전략은 diff를 적용하는 여러 접근 방식을 취하고 최상의 접근 방식을 선택합니다.",
					"multiBlock": "다중 블록 diff 전략은 하나의 요청으로 파일의 여러 코드 블록을 업데이트할 수 있습니다."
				}
			},
			"matchPrecision": {
				"label": "일치 정확도",
				"description": "이 슬라이더는 diff를 적용할 때 코드 섹션이 얼마나 정확하게 일치해야 하는지 제어합니다. 낮은 값은 더 유연한 일치를 허용하지만 잘못된 교체 위험이 증가합니다. 100% 미만의 값은 극도로 주의해서 사용하세요."
			}
		}
	},
	"experimental": {
		"DIFF_STRATEGY_UNIFIED": {
			"name": "실험적 통합 diff 전략 사용",
			"description": "실험적 통합 diff 전략을 활성화합니다. 이 전략은 모델 오류로 인한 재시도 횟수를 줄일 수 있지만 예기치 않은 동작이나 잘못된 편집을 일으킬 수 있습니다. 위험을 이해하고 모든 변경 사항을 신중하게 검토할 의향이 있는 경우에만 활성화하십시오."
		},
		"SEARCH_AND_REPLACE": {
			"name": "실험적 검색 및 바꾸기 도구 사용",
			"description": "실험적 검색 및 바꾸기 도구를 활성화하여 Kilo Code가 하나의 요청에서 검색어의 여러 인스턴스를 바꿀 수 있게 합니다."
		},
		"INSERT_BLOCK": {
			"name": "실험적 콘텐츠 삽입 도구 사용",
			"description": "실험적 콘텐츠 삽입 도구를 활성화하여 Kilo Code가 diff를 만들 필요 없이 특정 줄 번호에 콘텐츠를 삽입할 수 있게 합니다."
		},
		"POWER_STEERING": {
			"name": "실험적 \"파워 스티어링\" 모드 사용",
			"description": "활성화하면 Kilo Code가 현재 모드 정의의 세부 정보를 모델에 더 자주 상기시킵니다. 이로 인해 역할 정의 및 사용자 지정 지침에 대한 준수가 강화되지만 메시지당 더 많은 token이 사용됩니다."
		},
		"AUTOCOMPLETE": {
			"name": "실험적인 \"자동 완성\" 기능 사용",
			"description": "활성화하면 입력할 때 Kilo Code가 인라인 코드 제안을 제공합니다."
		},
		"MULTI_SEARCH_AND_REPLACE": {
			"name": "실험적 다중 블록 diff 도구 사용",
			"description": "활성화하면 Kilo Code가 다중 블록 diff 도구를 사용합니다. 이것은 하나의 요청에서 파일의 여러 코드 블록을 업데이트하려고 시도합니다."
		},
		"CONCURRENT_FILE_READS": {
			"name": "동시 파일 읽기 활성화",
			"description": "활성화하면 Kilo Code가 한 번의 요청으로 여러 파일 을 읽을 수 있습니다. 비활성화하면 Kilo Code는 파일을 하나씩 읽어야 합니다. 성능이 낮은 모델로 작업하거나 파일 액세스를 더 제어하려는 경우 비활성화하면 도움이 될 수 있습니다."
		},
		"MARKETPLACE": {
			"name": "Marketplace 활성화",
			"description": "활성화하면 Marketplace에서 MCP와 사용자 정의 모드를 설치할 수 있습니다."
		},
		"DISABLE_COMPLETION_COMMAND": {
			"name": "attempt_completion에서 명령 실행 비활성화",
			"description": "활성화하면 attempt_completion 도구가 명령을 실행하지 않습니다. 이는 작업 완료 시 명령 실행을 더 이상 사용하지 않도록 준비하기 위한 실험적 기능입니다."
		},
		"MULTI_FILE_APPLY_DIFF": {
			"name": "동시 파일 편집 활성화",
			"description": "활성화하면 Roo가 단일 요청으로 여러 파일을 편집할 수 있습니다. 비활성화하면 Roo는 파일을 하나씩 편집해야 합니다. 이 기능을 비활성화하면 덜 강력한 모델로 작업하거나 파일 수정에 대한 더 많은 제어가 필요할 때 도움이 됩니다."
		}
	},
	"promptCaching": {
		"label": "프롬프트 캐싱 비활성화",
		"description": "체크하면 Kilo Code가 이 모델에 대해 프롬프트 캐싱을 사용하지 않습니다."
	},
	"temperature": {
		"useCustom": "사용자 정의 온도 사용",
		"description": "모델 응답의 무작위성을 제어합니다.",
		"rangeDescription": "높은 값은 출력을 더 무작위하게, 낮은 값은 더 결정적으로 만듭니다."
	},
	"modelInfo": {
		"supportsImages": "이미지 지원",
		"noImages": "이미지 지원 안 함",
		"supportsComputerUse": "컴퓨터 사용 지원",
		"noComputerUse": "컴퓨터 사용 지원 안 함",
		"supportsPromptCache": "프롬프트 캐시 지원",
		"noPromptCache": "프롬프트 캐시 지원 안 함",
		"maxOutput": "최대 출력",
		"inputPrice": "입력 가격",
		"outputPrice": "출력 가격",
		"cacheReadsPrice": "캐시 읽기 가격",
		"cacheWritesPrice": "캐시 쓰기 가격",
		"enableStreaming": "스트리밍 활성화",
		"enableR1Format": "R1 모델 매개변수 활성화",
		"enableR1FormatTips": "QWQ와 같은 R1 모델을 사용할 때 활성화해야 하며, 400 오류를 방지합니다",
		"useAzure": "Azure 사용",
		"azureApiVersion": "Azure API 버전 설정",
		"gemini": {
			"freeRequests": "* 분당 {{count}}개의 요청까지 무료. 이후에는 프롬프트 크기에 따라 요금이 부과됩니다.",
			"pricingDetails": "자세한 내용은 가격 정보를 참조하세요.",
			"billingEstimate": "* 요금은 추정치입니다 - 정확한 비용은 프롬프트 크기에 따라 달라집니다."
		}
	},
	"modelPicker": {
		"automaticFetch": "확장 프로그램은 <serviceLink>{{serviceName}}</serviceLink>에서 사용 가능한 최신 모델 목록을 자동으로 가져옵니다. 어떤 모델을 선택해야 할지 확실하지 않다면, Kilo Code는 <defaultModelLink>{{defaultModelId}}</defaultModelLink>로 가장 잘 작동합니다. 현재 사용 가능한 무료 옵션을 찾으려면 \"free\"를 검색해 볼 수도 있습니다.",
		"label": "모델",
		"searchPlaceholder": "검색",
		"noMatchFound": "일치하는 항목 없음",
		"useCustomModel": "사용자 정의 사용: {{modelId}}"
	},
	"footer": {
		"feedback": "질문이나 피드백이 있으시면 <githubLink>github.com/Kilo-Org/kilocode</githubLink>에서 이슈를 열거나 <redditLink>reddit.com/r/kilocode</redditLink> 또는 <discordLink>kilocode.ai/discord</discordLink>에 가입하세요",
		"support": "재무 관련 문의는 <supportLink>hi@kilocode.ai</supportLink>로 고객 지원팀에 문의하세요",
		"telemetry": {
			"label": "익명 오류 및 사용 보고 허용",
			"description": "익명 사용 데이터 및 오류 보고서를 보내 Kilo Code 개선에 도움을 주세요. 코드, 프롬프트 또는 개인 정보는 절대 전송되지 않습니다. 자세한 내용은 개인정보 보호정책을 참조하세요."
		},
		"settings": {
			"import": "가져오기",
			"export": "내보내기",
			"reset": "초기화"
		}
	},
	"thinkingBudget": {
		"maxTokens": "최대 tokens",
		"maxThinkingTokens": "최대 사고 tokens"
	},
	"validation": {
		"apiKey": "유효한 API 키를 입력해야 합니다.",
		"awsRegion": "Amazon Bedrock을 사용하려면 리전을 선택해야 합니다.",
		"googleCloud": "유효한 Google Cloud 프로젝트 ID와 리전을 입력해야 합니다.",
		"modelId": "유효한 모델 ID를 입력해야 합니다.",
		"modelSelector": "유효한 모델 선택기를 입력해야 합니다.",
		"openAi": "유효한 기본 URL, API 키, 모델 ID를 입력해야 합니다.",
		"arn": {
			"invalidFormat": "ARN 형식이 잘못되었습니다. 형식 요구사항을 확인하세요.",
			"regionMismatch": "경고: ARN의 리전({{arnRegion}})이 선택한 리전({{region}})과 일치하지 않습니다. 접근 문제가 발생할 수 있습니다. 제공자는 ARN의 리전을 사용합니다."
		},
		"modelAvailability": "제공한 모델 ID({{modelId}})를 사용할 수 없습니다. 다른 모델을 선택하세요.",
		"providerNotAllowed": "제공자 '{{provider}}'는 조직에서 허용되지 않습니다",
		"modelNotAllowed": "모델 '{{model}}'은 제공자 '{{provider}}'에 대해 조직에서 허용되지 않습니다",
		"profileInvalid": "이 프로필에는 조직에서 허용되지 않는 제공자 또는 모델이 포함되어 있습니다"
	},
	"placeholders": {
		"apiKey": "API 키 입력...",
		"profileName": "프로필 이름 입력",
		"accessKey": "액세스 키 입력...",
		"secretKey": "시크릿 키 입력...",
		"sessionToken": "세션 토큰 입력...",
		"credentialsJson": "인증 정보 JSON 입력...",
		"keyFilePath": "키 파일 경로 입력...",
		"projectId": "프로젝트 ID 입력...",
		"customArn": "ARN 입력 (예: arn:aws:bedrock:us-east-1:123456789012:foundation-model/my-model)",
		"baseUrl": "기본 URL 입력...",
		"modelId": {
			"lmStudio": "예: meta-llama-3.1-8b-instruct",
			"lmStudioDraft": "예: lmstudio-community/llama-3.2-1b-instruct",
			"ollama": "예: llama3.1"
		},
		"numbers": {
			"maxTokens": "예: 4096",
			"contextWindow": "예: 128000",
			"inputPrice": "예: 0.0001",
			"outputPrice": "예: 0.0002",
			"cacheWritePrice": "예: 0.00005"
		}
	},
	"defaults": {
		"ollamaUrl": "기본값: http://localhost:11434",
		"lmStudioUrl": "기본값: http://localhost:1234",
		"geminiUrl": "기본값: https://generativelanguage.googleapis.com"
	},
	"labels": {
		"customArn": "사용자 지정 ARN",
		"useCustomArn": "사용자 지정 ARN 사용..."
	}
}<|MERGE_RESOLUTION|>--- conflicted
+++ resolved
@@ -82,15 +82,11 @@
 			"delayLabel": "진단이 잠재적 문제를 감지할 수 있도록 쓰기 후 지연",
 			"outsideWorkspace": {
 				"label": "워크스페이스 외부 파일 포함",
-<<<<<<< HEAD
 				"description": "Kilo Code가 승인 없이 현재 워크스페이스 외부의 파일을 생성하고 편집할 수 있도록 허용합니다."
-=======
-				"description": "Roo가 승인 없이 현재 워크스페이스 외부의 파일을 생성하고 편집할 수 있도록 허용합니다."
 			},
 			"protected": {
 				"label": "보호된 파일 포함",
-				"description": "Roo가 보호된 파일(.rooignore 및 .roo/ 구성 파일 등)을 승인 없이 생성하고 편집할 수 있도록 허용합니다."
->>>>>>> 23bbad04
+				"description": "Kilo Code가 보호된 파일(.kilocodeignore 및 .kilocode/ 구성 파일 등)을 승인 없이 생성하고 편집할 수 있도록 허용합니다."
 			}
 		},
 		"browser": {
@@ -519,7 +515,7 @@
 		},
 		"MULTI_FILE_APPLY_DIFF": {
 			"name": "동시 파일 편집 활성화",
-			"description": "활성화하면 Roo가 단일 요청으로 여러 파일을 편집할 수 있습니다. 비활성화하면 Roo는 파일을 하나씩 편집해야 합니다. 이 기능을 비활성화하면 덜 강력한 모델로 작업하거나 파일 수정에 대한 더 많은 제어가 필요할 때 도움이 됩니다."
+			"description": "활성화하면 Kilo Code가 단일 요청으로 여러 파일을 편집할 수 있습니다. 비활성화하면 Kilo Code는 파일을 하나씩 편집해야 합니다. 이 기능을 비활성화하면 덜 강력한 모델로 작업하거나 파일 수정에 대한 더 많은 제어가 필요할 때 도움이 됩니다."
 		}
 	},
 	"promptCaching": {

import { useCallback, useState } from "react"
import { VSCodeButton, VSCodeLink } from "@vscode/webview-ui-toolkit/react"
import { useExtensionState } from "@src/context/ExtensionStateContext"
import { validateApiConfiguration } from "@src/utils/validate"
import { vscode } from "@src/utils/vscode"
import ApiOptions from "../settings/ApiOptions"
import { Tab, TabContent } from "../common/Tab"
import { Trans } from "react-i18next"
import { useAppTranslation } from "@src/i18n/TranslationContext"
import { getRequestyAuthUrl, getOpenRouterAuthUrl } from "@src/oauth/urls"
import RooHero from "./RooHero"
import knuthShuffle from "knuth-shuffle-seeded"

const WelcomeView = () => {
	const { apiConfiguration, currentApiConfigName, setApiConfiguration, uriScheme, machineId } = useExtensionState()
	const { t } = useAppTranslation()
	const [errorMessage, setErrorMessage] = useState<string | undefined>(undefined)

	const handleSubmit = useCallback(() => {
		const error = apiConfiguration ? validateApiConfiguration(apiConfiguration) : undefined

		if (error) {
			setErrorMessage(error)
			return
		}

		setErrorMessage(undefined)
		vscode.postMessage({ type: "upsertApiConfiguration", text: currentApiConfigName, apiConfiguration })
	}, [apiConfiguration, currentApiConfigName])

	// Using a lazy initializer so it reads once at mount
	const [imagesBaseUri] = useState(() => {
		const w = window as any
		return w.IMAGES_BASE_URI || ""
	})

	return (
		<Tab>
			<TabContent className="flex flex-col gap-5">
				<RooHero />
				<h2 className="mx-auto">{t("chat:greeting")}</h2>

				<div className="outline rounded p-4">
					<Trans i18nKey="welcome:introduction" />
				</div>

				<div className="mb-4">
					<h4 className="mt-3 mb-2 text-center">{t("welcome:startRouter")}</h4>

					<div className="hidden flex gap-4">
						{/* Define the providers */}
						{(() => {
							// Provider card configuration
							const providers = [
								{
									slug: "requesty",
									name: "Requesty",
									description: t("welcome:routers.requesty.description"),
									incentive: t("welcome:routers.requesty.incentive"),
									authUrl: getRequestyAuthUrl(uriScheme),
								},
								{
									slug: "openrouter",
									name: "OpenRouter",
									description: t("welcome:routers.openrouter.description"),
									authUrl: getOpenRouterAuthUrl(uriScheme),
								},
							]

							// Shuffle providers based on machine ID (will be consistent for the same machine)
							const orderedProviders = [...providers]
							knuthShuffle(orderedProviders, (machineId as any) || Date.now())

							// Render the provider cards
							return orderedProviders.map((provider, index) => (
								<a
									key={index}
									href={provider.authUrl}
									className="flex-1 border border-vscode-panel-border rounded p-4 flex flex-col items-center cursor-pointer transition-all  no-underline text-inherit"
									target="_blank"
									rel="noopener noreferrer">
									<div className="font-bold">{provider.name}</div>
									<div className="w-16 h-16 flex items-center justify-center rounded m-2 overflow-hidden relative">
										<img
											src={`${imagesBaseUri}/${provider.slug}.png`}
											alt={provider.name}
											className="w-full h-full object-contain p-2"
										/>
									</div>
									<div className="text-center">
										<div className="text-xs text-vscode-descriptionForeground">
											{provider.description}
										</div>
										{provider.incentive && (
											<div className="text-xs font-bold">{provider.incentive}</div>
										)}
									</div>
								</a>
							))
						})()}
					</div>

					<div className="text-center my-4 text-xl uppercase font-bold">{t("welcome:or")}</div>
					<h4 className="mt-3 mb-2 text-center">{t("welcome:startCustom")}</h4>
					<ApiOptions
						fromWelcomeView
						apiConfiguration={apiConfiguration || {}}
						uriScheme={uriScheme}
						setApiConfigurationField={(field, value) => setApiConfiguration({ [field]: value })}
						errorMessage={errorMessage}
						setErrorMessage={setErrorMessage}
					/>
				</div>
			</TabContent>
			<div className="sticky bottom-0 bg-vscode-sideBar-background p-5">
				<div className="flex flex-col gap-1">
<<<<<<< HEAD
					{!apiConfiguration?.apiProvider || apiConfiguration?.apiProvider === "kilocode" ? null : (
						<VSCodeButton onClick={handleSubmit} appearance="primary">
							{t("welcome:start")}
						</VSCodeButton>
					)}
=======
					<div className="flex justify-end">
						<VSCodeLink
							href="#"
							onClick={(e) => {
								e.preventDefault()
								vscode.postMessage({ type: "importSettings" })
							}}
							className="text-sm">
							{t("welcome:importSettings")}
						</VSCodeLink>
					</div>
					<VSCodeButton onClick={handleSubmit} appearance="primary">
						{t("welcome:start")}
					</VSCodeButton>
>>>>>>> 936712b2
					{errorMessage && <div className="text-vscode-errorForeground">{errorMessage}</div>}
				</div>
			</div>
		</Tab>
	)
}

export default WelcomeView<|MERGE_RESOLUTION|>--- conflicted
+++ resolved
@@ -114,13 +114,6 @@
 			</TabContent>
 			<div className="sticky bottom-0 bg-vscode-sideBar-background p-5">
 				<div className="flex flex-col gap-1">
-<<<<<<< HEAD
-					{!apiConfiguration?.apiProvider || apiConfiguration?.apiProvider === "kilocode" ? null : (
-						<VSCodeButton onClick={handleSubmit} appearance="primary">
-							{t("welcome:start")}
-						</VSCodeButton>
-					)}
-=======
 					<div className="flex justify-end">
 						<VSCodeLink
 							href="#"
@@ -135,7 +128,6 @@
 					<VSCodeButton onClick={handleSubmit} appearance="primary">
 						{t("welcome:start")}
 					</VSCodeButton>
->>>>>>> 936712b2
 					{errorMessage && <div className="text-vscode-errorForeground">{errorMessage}</div>}
 				</div>
 			</div>

--- conflicted
+++ resolved
@@ -910,10 +910,6 @@
 		})
 	})
 
-<<<<<<< HEAD
-	// kilocode_change: removed in kilcode
-	describe.skip("selectApiConfig", () => {
-=======
 	describe("slash command highlighting", () => {
 		const mockCommands = [
 			{ name: "setup", source: "project", description: "Setup the project" },
@@ -1052,8 +1048,8 @@
 		})
 	})
 
-	describe("selectApiConfig", () => {
->>>>>>> 1695c83c
+	// kilocode_change: removed in kilcode
+	describe.skip("selectApiConfig", () => {
 		// Helper function to get the API config dropdown
 		const getApiConfigDropdown = () => {
 			return screen.getByTestId("dropdown-trigger")

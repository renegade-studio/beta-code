{
	"errors": {
		"invalid_settings_format": "Formato JSON das configurações MCP inválido. Por favor, verifique se suas configurações seguem o formato JSON correto.",
		"invalid_settings_syntax": "Formato JSON das configurações MCP inválido. Por favor, verifique se há erros de sintaxe no seu arquivo de configurações.",
		"invalid_settings_validation": "Formato de configurações MCP inválido: {{errorMessages}}",
		"create_json": "Falha ao criar ou abrir .kilocode/mcp.json: {{error}}",
		"failed_update_project": "Falha ao atualizar os servidores MCP do projeto",
<<<<<<< HEAD
		"invalidJsonArgument": "Kilo Code tentou usar {{toolName}} com um argumento JSON inválido. Tentando novamente..."
=======
		"invalidJsonArgument": "Roo tentou usar {{toolName}} com um argumento JSON inválido. Tentando novamente...",
		"refresh_after_disable": "Falha ao atualizar as conexões MCP após desativar",
		"refresh_after_enable": "Falha ao atualizar as conexões MCP após ativar",
		"disconnect_servers_partial": "Falha ao desconectar {{count}} servidor(es) MCP. Verifique a saída para detalhes."
>>>>>>> c75549ce
	},
	"info": {
		"server_restarting": "Reiniciando o servidor MCP {{serverName}}...",
		"server_connected": "Servidor MCP {{serverName}} conectado",
		"server_deleted": "Servidor MCP excluído: {{serverName}}",
		"server_not_found": "Servidor \"{{serverName}}\" não encontrado na configuração",
		"global_servers_active": "Servidores MCP globais ativos: {{mcpServers}}",
		"project_servers_active": "Servidores MCP de projeto ativos: {{mcpServers}}",
		"already_refreshing": "Os servidores MCP já estão atualizando.",
		"refreshing_all": "Atualizando todos os servidores MCP...",
		"all_refreshed": "Todos os servidores MCP foram atualizados.",
		"project_config_deleted": "Arquivo de configuração MCP do projeto excluído. Todos os servidores MCP do projeto foram desconectados."
	}
}<|MERGE_RESOLUTION|>--- conflicted
+++ resolved
@@ -5,14 +5,10 @@
 		"invalid_settings_validation": "Formato de configurações MCP inválido: {{errorMessages}}",
 		"create_json": "Falha ao criar ou abrir .kilocode/mcp.json: {{error}}",
 		"failed_update_project": "Falha ao atualizar os servidores MCP do projeto",
-<<<<<<< HEAD
-		"invalidJsonArgument": "Kilo Code tentou usar {{toolName}} com um argumento JSON inválido. Tentando novamente..."
-=======
-		"invalidJsonArgument": "Roo tentou usar {{toolName}} com um argumento JSON inválido. Tentando novamente...",
+		"invalidJsonArgument": "Kilo Code tentou usar {{toolName}} com um argumento JSON inválido. Tentando novamente...",
 		"refresh_after_disable": "Falha ao atualizar as conexões MCP após desativar",
 		"refresh_after_enable": "Falha ao atualizar as conexões MCP após ativar",
 		"disconnect_servers_partial": "Falha ao desconectar {{count}} servidor(es) MCP. Verifique a saída para detalhes."
->>>>>>> c75549ce
 	},
 	"info": {
 		"server_restarting": "Reiniciando o servidor MCP {{serverName}}...",

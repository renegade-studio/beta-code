--- conflicted
+++ resolved
@@ -178,12 +178,7 @@
 		log(`[Task#getCheckpointService] Unexpected error during Git check: ${err.message}`)
 		console.error("Git check error:", err)
 		cline.enableCheckpoints = false
-<<<<<<< HEAD
 		reportError("getCheckpointService", err) // kilocode_change
-		return undefined
-=======
-		cline.checkpointServiceInitializing = false
->>>>>>> 06b590fc
 	}
 }
 

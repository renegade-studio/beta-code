--- conflicted
+++ resolved
@@ -14,13 +14,10 @@
 import { getUnboundModels } from "./unbound"
 import { getLiteLLMModels } from "./litellm"
 import { GetModelsOptions } from "../../../shared/api"
-<<<<<<< HEAD
 import { getKiloBaseUriFromToken } from "../../../utils/kilocode-token"
-=======
 import { getOllamaModels } from "./ollama"
 import { getLMStudioModels } from "./lmstudio"
 
->>>>>>> 653104b4
 const memoryCache = new NodeCache({ stdTTL: 5 * 60, checkperiod: 5 * 60 })
 
 export /*kilocode_change*/ async function writeModels(router: RouterName, data: ModelRecord) {
@@ -85,7 +82,6 @@
 				// Type safety ensures apiKey and baseUrl are always provided for litellm
 				models = await getLiteLLMModels(options.apiKey, options.baseUrl)
 				break
-<<<<<<< HEAD
 			// kilocode_change start
 			case "kilocode-openrouter":
 				models = await getOpenRouterModels({
@@ -97,14 +93,12 @@
 				models = cerebrasModels
 				break
 			// kilocode_change end
-=======
 			case "ollama":
 				models = await getOllamaModels(options.baseUrl)
 				break
 			case "lmstudio":
 				models = await getLMStudioModels(options.baseUrl)
 				break
->>>>>>> 653104b4
 			default: {
 				// Ensures router is exhaustively checked if RouterName is a strict union
 				const exhaustiveCheck: never = provider

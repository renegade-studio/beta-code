--- conflicted
+++ resolved
@@ -25,116 +25,103 @@
 	}
 
 	override async *createMessage(systemPrompt: string, messages: Anthropic.Messages.MessageParam[]): ApiStream {
-	const openAiMessages: OpenAI.Chat.ChatCompletionMessageParam[] = [
-		{ role: "system", content: systemPrompt },
-		...convertToOpenAiMessages(messages),
-	]
+		const openAiMessages: OpenAI.Chat.ChatCompletionMessageParam[] = [
+			{ role: "system", content: systemPrompt },
+			...convertToOpenAiMessages(messages),
+		]
 
-	// -------------------------
-	// Track token usage
-	// -------------------------
-	const toContentBlocks = (
-		blocks: Anthropic.Messages.MessageParam[] | string,
-	): Anthropic.Messages.ContentBlockParam[] => {
-		if (typeof blocks === "string") {
-			return [{ type: "text", text: blocks }]
-		}
+		// -------------------------
+		// Track token usage
+		// -------------------------
+		const toContentBlocks = (
+			blocks: Anthropic.Messages.MessageParam[] | string,
+		): Anthropic.Messages.ContentBlockParam[] => {
+			if (typeof blocks === "string") {
+				return [{ type: "text", text: blocks }]
+			}
 
-		const result: Anthropic.Messages.ContentBlockParam[] = []
-		for (const msg of blocks) {
-			if (typeof msg.content === "string") {
-				result.push({ type: "text", text: msg.content })
-			} else if (Array.isArray(msg.content)) {
-				for (const part of msg.content) {
-					if (part.type === "text") {
-						result.push({ type: "text", text: part.text })
+			const result: Anthropic.Messages.ContentBlockParam[] = []
+			for (const msg of blocks) {
+				if (typeof msg.content === "string") {
+					result.push({ type: "text", text: msg.content })
+				} else if (Array.isArray(msg.content)) {
+					for (const part of msg.content) {
+						if (part.type === "text") {
+							result.push({ type: "text", text: part.text })
+						}
 					}
 				}
 			}
-		}
-		return result
-	}
-
-	let inputTokens = 0
-	try {
-		inputTokens = await this.countTokens([
-			{ type: "text", text: systemPrompt },
-			...toContentBlocks(messages),
-		])
-	} catch (err) {
-		console.error("[LmStudio] Failed to count input tokens:", err)
-		inputTokens = 0
-	}
-
-	let assistantText = ""
-
-	try {
-		const params: OpenAI.Chat.ChatCompletionCreateParamsStreaming & { draft_model?: string } = {
-			model: this.getModel().id,
-			messages: openAiMessages,
-			temperature: this.options.modelTemperature ?? LMSTUDIO_DEFAULT_TEMPERATURE,
-			stream: true,
+			return result
 		}
 
-		if (this.options.lmStudioSpeculativeDecodingEnabled && this.options.lmStudioDraftModelId) {
-			params.draft_model = this.options.lmStudioDraftModelId
+		let inputTokens = 0
+		try {
+			inputTokens = await this.countTokens([{ type: "text", text: systemPrompt }, ...toContentBlocks(messages)])
+		} catch (err) {
+			console.error("[LmStudio] Failed to count input tokens:", err)
+			inputTokens = 0
 		}
 
-		const results = await this.client.chat.completions.create(params)
+		let assistantText = ""
 
-		const matcher = new XmlMatcher(
-			"think",
-			(chunk) =>
-				({
-					type: chunk.matched ? "reasoning" : "text",
-					text: chunk.data,
-				}) as const,
-		)
+		try {
+			const params: OpenAI.Chat.ChatCompletionCreateParamsStreaming & { draft_model?: string } = {
+				model: this.getModel().id,
+				messages: openAiMessages,
+				temperature: this.options.modelTemperature ?? LMSTUDIO_DEFAULT_TEMPERATURE,
+				stream: true,
+			}
 
-		for await (const chunk of results) {
-			const delta = chunk.choices[0]?.delta
+			if (this.options.lmStudioSpeculativeDecodingEnabled && this.options.lmStudioDraftModelId) {
+				params.draft_model = this.options.lmStudioDraftModelId
+			}
 
-			if (delta?.content) {
-				assistantText += delta.content
-				for (const processedChunk of matcher.update(delta.content)) {
-					yield processedChunk
+			const results = await this.client.chat.completions.create(params)
+
+			const matcher = new XmlMatcher(
+				"think",
+				(chunk) =>
+					({
+						type: chunk.matched ? "reasoning" : "text",
+						text: chunk.data,
+					}) as const,
+			)
+
+			for await (const chunk of results) {
+				const delta = chunk.choices[0]?.delta
+
+				if (delta?.content) {
+					assistantText += delta.content
+					for (const processedChunk of matcher.update(delta.content)) {
+						yield processedChunk
+					}
 				}
 			}
-<<<<<<< HEAD
+
+			for (const processedChunk of matcher.final()) {
+				yield processedChunk
+			}
+
+			let outputTokens = 0
+			try {
+				outputTokens = await this.countTokens([{ type: "text", text: assistantText }])
+			} catch (err) {
+				console.error("[LmStudio] Failed to count output tokens:", err)
+				outputTokens = 0
+			}
+
+			yield {
+				type: "usage",
+				inputTokens,
+				outputTokens,
+			} as const
 		} catch (error) {
-			// LM Studio doesn't return an error code/body for now
 			throw new Error(
-				"Please check the LM Studio developer logs to debug what went wrong. You may need to load the model with a larger context length to work with Kilo Code's prompts.",
+				"Please check the LM Studio developer logs to debug what went wrong. You may need to load the model with a larger context length to work with Roo Code's prompts.",
 			)
-=======
->>>>>>> dbb58f08
 		}
-
-		for (const processedChunk of matcher.final()) {
-			yield processedChunk
-		}
-
-		
-		let outputTokens = 0
-		try {
-			outputTokens = await this.countTokens([{ type: "text", text: assistantText }])
-		} catch (err) {
-			console.error("[LmStudio] Failed to count output tokens:", err)
-			outputTokens = 0
-		}
-
-		yield {
-			type: "usage",
-			inputTokens,
-			outputTokens,
-		} as const
-	} catch (error) {
-		throw new Error(
-			"Please check the LM Studio developer logs to debug what went wrong. You may need to load the model with a larger context length to work with Roo Code's prompts.",
-		)
 	}
-}
-
 
 	override getModel(): { id: string; info: ModelInfo } {
 		return {

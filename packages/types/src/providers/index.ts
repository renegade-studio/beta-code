--- conflicted
+++ resolved
@@ -21,11 +21,8 @@
 export * from "./openai.js"
 export * from "./openrouter.js"
 export * from "./requesty.js"
-<<<<<<< HEAD
-export * from "./qwen-code.js"
-=======
+export * from "./qwen-code.js" // kilocode_change
 export * from "./roo.js"
->>>>>>> 5203d102
 export * from "./sambanova.js"
 export * from "./unbound.js"
 export * from "./vertex.js"
